--- conflicted
+++ resolved
@@ -164,17 +164,10 @@
         if (res.failed()) {
           assertThat(res.cause())
               .isInstanceOf(FeignException.class)
-<<<<<<< HEAD
-              .hasMessageContaining("404 Not Found");
-          async.complete();
-        } catch (Throwable exception) {
-          context.fail(exception);
-=======
               .hasMessageContaining("status 404");
           testContext.completeNow();
         } else {
           testContext.failNow(new IllegalStateException("FeignException excepted but not occurred"));
->>>>>>> dc374966
         }
       }));
     }
